# Copyright 2023 Google LLC
#
# Licensed under the Apache License, Version 2.0 (the "License");
# you may not use this file except in compliance with the License.
# You may obtain a copy of the License at
#
#     https://www.apache.org/licenses/LICENSE-2.0
#
# Unless required by applicable law or agreed to in writing, software
# distributed under the License is distributed on an "AS IS" BASIS,
# WITHOUT WARRANTIES OR CONDITIONS OF ANY KIND, either express or implied.
# See the License for the specific language governing permissions and
# limitations under the License.
# ==============================================================================
"""Evaluation routines for WB2.

Evaluation functions, including reading data, computing metrics and
saving results for a given config file.
"""
from __future__ import annotations

from collections import abc
import copy
import dataclasses
import logging
import os.path
from typing import Any, Optional, Union

import apache_beam as beam
import fsspec
import numpy as np
import pdb
from weatherbench2 import config
from weatherbench2 import schema
from weatherbench2 import utils
import xarray as xr
import xarray_beam as xbeam

# pylint: disable=logging-fstring-interpolation


def make_latitude_increasing(dataset: xr.Dataset) -> xr.Dataset:
  """Make sure latitude values are increasing. Flip dataset if necessary."""
  lat = dataset.latitude.values
  if (np.diff(lat) < 0).all():
    reverse_lat = lat[::-1]
    dataset = dataset.sel(latitude=reverse_lat)
  return dataset


def _ensure_aligned_grid(
    dataset: xr.Dataset,
    target: xr.Dataset,
    atol: float = 1e-3,
) -> xr.Dataset:
  """Ensure that the horizontal coordinates on dataset exactly match target."""
  for coord_name in ['latitude', 'longitude']:
    np.testing.assert_allclose(
        dataset[coord_name].data, target[coord_name].data, atol=atol
    )
  return dataset.assign_coords(
      latitude=target.latitude, longitude=target.longitude
  )


def _ensure_nonempty(dataset: xr.Dataset, message: str = '') -> None:
  """Make sure dataset is nonempty."""
  if not min(dataset.dims.values()):
    raise ValueError(f'`dataset` was empty: {dataset.dims=}.  {message}')


def _decode_pressure_level_suffixes(forecast: xr.Dataset) -> xr.Dataset:
  """Decode forecast dataset with pressure level as suffix into level dim."""
  das = []
  if hasattr(forecast, 'channel'):
    forecast = forecast['forecast'].to_dataset('channel')

  for var in forecast:
    # TODO(srasp): Consider writing this using regular expressions instead,
    # via something like re.fullmatch(r'(\w+)_(\d+)', channel)
    da = forecast[var]
    if var.split('_')[-1].isdigit():  # Check for pressure level suffix  # pytype: disable=attribute-error
      da = da.assign_coords(level=int(var.split('_')[-1]))  # pytype: disable=attribute-error
      da = da.rename('_'.join(var.split('_')[:-1])).expand_dims({'level': 1})  # pytype: disable=attribute-error
    das.append(da)

  # maybe needed?
  # for da in das:
  #     print("chunking", da)
  #     chunk_dict = {dim: 1 for dim in da.dims if dim in ['time', 'prediction_timedelta']}
  #     if chunk_dict:  # Only chunk if there are relevant dimensions
  #         da = da.chunk(chunk_dict)
  
  ds = xr.merge(das)
  logging.info(f'Merged forecast: {ds}')
  return ds


def open_source_files(
    forecast_path: str,
    obs_path: str,
    by_init: bool = False,
    use_dask: bool = False,
    rename_variables: Optional[dict[str, str]] = None,
    pressure_level_suffixes: bool = False,
    chunks: abc.Mapping[str, int] = None
) -> tuple[xr.Dataset, xr.Dataset]:
  """Open forecast and ground obs Zarr files and standardize them.

  Args:
    forecast_path: Path to forecast files.
    obs_path: Path to groud-truth file.
    by_init: Specifies whether forecast is in by-init or by-valid convention.
    use_dask: Specifies whether to use dask to open Zarr store. Otherwise load
      lazy numpy array.
    rename_variables: Rename dimensions and variables according to given
      dictionary.
    pressure_level_suffixes: Whether to decide variables with pressure levels as
      suffixes.

  Returns:
    (forecast, obs): Tuple containing forecast and ground-truth datasets.
  """
  obs = xr.open_zarr(obs_path, chunks='auto' if (use_dask or by_init) else None)
  forecast = xr.open_zarr(
      forecast_path,
      # Use dask to decode pressure levels since xr's expand_dims is not lazy
      chunks='auto' if (use_dask or pressure_level_suffixes) else None,
      consolidated=True
  )

  if pressure_level_suffixes:
    forecast = _decode_pressure_level_suffixes(forecast)
  if rename_variables is not None:
    forecast = forecast.rename(rename_variables)

  obs = make_latitude_increasing(obs)
  forecast = make_latitude_increasing(forecast)
  forecast = _ensure_aligned_grid(forecast, obs)
  forecast = schema.apply_time_conventions(forecast, by_init=by_init)

  _ensure_nonempty(obs)
  _ensure_nonempty(forecast)

  return forecast, obs


def _impose_data_selection(
    dataset: xr.Dataset,
    selection: config.Selection,
    select_time: bool = True,
    time_dim: Optional[str] = None,
    select_aux: bool = False,
) -> xr.Dataset:
  """Returns selection of dataset specified in Selection instance."""
  if select_aux and selection.aux_variables is not None:
    sel_variables = set(selection.variables) | set(selection.aux_variables)
  else:
    sel_variables = selection.variables
  dataset = dataset[sel_variables].sel(
      latitude=selection.lat_slice,
      longitude=selection.lon_slice,
  )
  if selection.levels is not None and hasattr(dataset, 'level'):
    dataset = dataset.sel(level=selection.levels)
  if select_time:
    dataset = dataset.sel({time_dim: selection.time_slice})
  _ensure_nonempty(dataset, message='Selection created empty dataset')  # pytype: disable=wrong-arg-types
  return dataset  # pytype: disable=bad-return-type


def create_persistence_forecast(
    forecast: xr.Dataset,
    obs: xr.Dataset,
) -> xr.Dataset:
  """Create persistence forecast from observation with same shape as forecast.

  Warning: For by-valid this is not 100% correct. Truth has already been sliced
  in time, same as forecast.time. However, init_time will go back further. For
  now, select only available times and raise warning.

  Args:
    forecast: Forecast dataset with dimensions init_time and lead_time.
    obs: Ground-truth dataset with time dimensions.

  Returns:
    persistence_forecast: Ground-truth dataset at forecast initialization time
    with same dimensions as forecast.
  """
  logging.warning('by-valid with evaluate_persistence is not 100% correct.')
  init_time = forecast.init_time
  init_time = init_time.sel(
      time=slice(init_time.time[0] + init_time.lead_time.max(), None)
  )
  persistence_forecast = (
      obs.sel(time=init_time.rename({'time': 'valid_time'}))
      .drop_vars('time')
      .rename({'valid_time': 'time'})
  )
  return persistence_forecast


def _unique_step_size(data: np.ndarray) -> Any:
  """Ensure all lead time steps are the same."""
  if data.ndim != 1:
    raise ValueError(f'array has wrong number of dimensions: {data.ndim}')
  if len(data) < 2:
    raise ValueError(f'{len(data)=}, which is too small to determine step size')
  uniques = np.unique(np.diff(data))
  if uniques.size != 1:
    raise ValueError(f'too many unique values: {uniques}')
  return uniques[0]


def _ensure_consistent_time_step_sizes(
    truth: xr.Dataset, forecast: xr.Dataset
) -> tuple[xr.Dataset, xr.Dataset]:
  """Ensure consistent time-step sizes between truth and forecasts."""
  truth_time_step = _unique_step_size(truth['time'].data)
  forecast_time_step = _unique_step_size(forecast['time'].data)
  if truth_time_step > forecast_time_step:
    multiple, remainder = divmod(truth_time_step, forecast_time_step)
    if remainder:
      raise ValueError(
          'truth time step not a multiple of forecast time step: '
          f'{truth_time_step} vs {forecast_time_step}'
      )
    forecast = forecast.thin(time=int(multiple))
  elif truth_time_step < forecast_time_step:
    multiple, remainder = divmod(forecast_time_step, truth_time_step)
    if remainder:
      raise ValueError(
          'forecast time step not a multiple of truth time step: '
          f'{forecast_time_step} vs {truth_time_step}'
      )
    truth = truth.thin(time=int(multiple))
  return truth, forecast


def _add_base_variables(
    data_config: config.Data, eval_config: config.Eval
) -> config.Data:
  """Add required base variables for computing derived variables.

  Args:
    data_config: Raw data config.
    eval_config: Eval config that contains derived variable objects.

  Returns:
    data_config: Deepcopied data_config with base variables added and derived
      variables removed from data_config.selection.variables.
  """
  data_config = copy.deepcopy(data_config)

  for derived_variable in eval_config.derived_variables.values():
    # Add base variables
    data_config.selection.variables = list(
        set(data_config.selection.variables).union(
            derived_variable.base_variables
        )
    )

  return data_config


def _select_analysis_init_time(
    forecast: xr.Dataset, forecast_all_times: xr.Dataset
) -> xr.Dataset:
  """Selects appropriate forecast/analysis pairings for init-time convention."""
  analysis = forecast_all_times.sel(lead_time=np.timedelta64(0), drop=True)
  analysis = analysis.rename({'init_time': 'time'})

  init_interval = analysis.time.diff('time')
  if not (init_interval == init_interval[0]).all():
    raise ValueError(f'Not all init_time intervals are equal: {init_interval}')

  init_interval = init_interval[0]

  lead_interval = forecast.lead_time.diff('lead_time')
  assert np.all(
      lead_interval == lead_interval[0]
  ), 'Not all lead_time intervals are equal.'
  lead_interval = lead_interval[0]

  assert (
      init_interval >= lead_interval
  ), 'Initialization interval cannot be less that lead_time interval.'

  lead_per_init = float((init_interval / lead_interval).values)
  assert lead_per_init.is_integer(), 'Init must be multiple of lead.'
  lead_per_init = int(lead_per_init)

  assert (
      analysis.time.max() >= forecast.valid_time.max()
  ), 'Analysis does not extend to latest forecast init+lead'

  # Need to select appropriate lead_times from forecasts
  # Corresponding to initialization interval
  forecast = forecast.isel(lead_time=slice(None, None, lead_per_init))
  return forecast, analysis  # pytype: disable=bad-return-type


def open_forecast_and_truth_datasets(
    data_config: config.Data,
    eval_config: config.Eval,
    use_dask: bool = False,
<<<<<<< HEAD
    chunks: abc.Mapping[str, int] = None
) -> tuple[xr.Dataset, xr.Dataset, xr.Dataset | None]:
=======
) -> tuple[xr.Dataset, xr.Dataset, Union[xr.Dataset, None]]:
>>>>>>> 16e01313
  """Open datasets and select desired slices.

  Args:
    data_config: config.Data instance.
    eval_config: config.Eval instance.
    use_dask: Specifies whether to open datasets using dask.

  Returns:
    (forecast, truth, climatology): Tuple containing datasets. Climatology is
      None if not in data_config.
  """
  data_config = _add_base_variables(data_config, eval_config)

  logging.info('Loading data')
  forecast, obs = open_source_files(
      forecast_path=data_config.paths.forecast,
      obs_path=data_config.paths.obs,
      by_init=data_config.by_init,
      use_dask=use_dask,
      rename_variables=data_config.rename_variables,
      pressure_level_suffixes=data_config.pressure_level_suffixes,
      chunks=chunks
  )

  obs_all_times = _impose_data_selection(
      obs,
      data_config.selection,
      select_time=False,
  )
  forecast_all_times = _impose_data_selection(
      forecast, data_config.selection, select_time=False, select_aux=True
  )

  if data_config.by_init:  # Will select appropriate chunks later
    obs = obs_all_times
  else:
    obs = _impose_data_selection(obs, data_config.selection, time_dim='time')
  forecast = _impose_data_selection(
      forecast,
      data_config.selection,
      time_dim='init_time' if data_config.by_init else 'time',
      select_aux=True,
  )

  # Determine ground truth dataset
  if eval_config.against_analysis:
    eval_truth = forecast.sel(lead_time=np.timedelta64(0), drop=True)
    if data_config.by_init:
      forecast, eval_truth = _select_analysis_init_time(
          forecast, forecast_all_times
      )
  else:
    eval_truth = obs

  if not data_config.by_init:
    eval_truth, forecast = _ensure_consistent_time_step_sizes(
        eval_truth, forecast
    )

  if eval_config.evaluate_climatology:
    climatology = xr.open_zarr(data_config.paths.climatology)
    climatology = make_latitude_increasing(climatology)
  else:
    climatology = None

  return (forecast, eval_truth, climatology)  # pytype: disable=bad-return-type


def _get_output_path(
    data_config: config.Data, eval_name: str, output_format: str
) -> str:
  if output_format == 'netcdf':
    suffix = 'nc'
  elif output_format == 'zarr':
    suffix = 'zarr'
  else:
    raise ValueError(f'unrecogonized data format: {output_format}')
  return os.path.join(
      data_config.paths.output_dir,
      f'{data_config.paths.output_file_prefix}{eval_name}.{suffix}',
  )


def _to_netcdf(dataset: xr.Dataset, filename: str) -> None:
  with fsspec.open(filename, 'wb', auto_mkdir=True) as f:
    f.write(dataset.to_netcdf())


def _metric_and_region_loop(
    forecast: xr.Dataset,
    truth: xr.Dataset,
    eval_config: config.Eval,
    compute_chunk: bool = False,
) -> xr.Dataset:
  """Compute metric results looping over metrics and regions in eval config."""
  # Compute derived variables
  logging.info('Starting _metric_and_region_loop')
  for name, dv in eval_config.derived_variables.items():
    logging.info(f'Logging: derived_variable {name!r}: {dv}')
    forecast[name] = dv.compute(forecast)
    truth[name] = dv.compute(truth)

  results = []
  for name, metric in eval_config.metrics.items():
    logging.info(f'Logging metric: {name}')
    # Add a metric dimension, to be concatenated later
    metric_dim = xr.DataArray([name], coords={'metric': [name]})
    if compute_chunk or not eval_config.temporal_mean:
      eval_fn = metric.compute_chunk
    else:
      eval_fn = metric.compute
    if eval_config.regions is not None:
      tmp_results = []  # For storing different regions
      for region_name, region in eval_config.regions.items():
        logging.info(f'Logging region: {region_name}')
        region_dim = xr.DataArray(
            [region_name], coords={'region': [region_name]}
        )
        tmp_result = eval_fn(forecast=forecast, truth=truth, region=region)
        tmp_results.append(
            tmp_result.expand_dims({'metric': metric_dim, 'region': region_dim})
        )
        logging.info(f'Logging region done: {region_name}')
      result = xr.concat(tmp_results, 'region')
    else:
      result = eval_fn(forecast=forecast, truth=truth).expand_dims(
          {'metric': metric_dim}
      )
    results.append(result)
    logging.info(f'Logging metric done: {name}')
  results = xr.merge(results)
  return results


def _evaluate_all_metrics(
    eval_name: str,
    eval_config: config.Eval,
    data_config: config.Data,
) -> None:
  """Evaluate a set of eval metrics in memory."""
  forecast, truth, climatology = open_forecast_and_truth_datasets(
      data_config, eval_config, use_dask=True
  )

  if eval_config.evaluate_climatology:
    time_dim = 'valid_time' if data_config.by_init else 'time'
    forecast = climatology[list(forecast.keys())].sel(
        dayofyear=forecast[time_dim].dt.dayofyear,
        hour=forecast[time_dim].dt.hour,
    )
  if eval_config.evaluate_probabilistic_climatology:
    probabilistic_climatology = utils.make_probabilistic_climatology(
        truth,
        eval_config.probabilistic_climatology_start_year,
        eval_config.probabilistic_climatology_end_year,
        eval_config.probabilistic_climatology_hour_interval,
    )
    time_dim = 'valid_time' if data_config.by_init else 'time'
    forecast = probabilistic_climatology[list(forecast.keys())].sel(
        dayofyear=forecast[time_dim].dt.dayofyear,
        hour=forecast[time_dim].dt.hour,
    )

  if eval_config.evaluate_persistence:
    forecast = create_persistence_forecast(forecast, truth)

  if data_config.by_init:
    truth = truth.sel(time=forecast.valid_time)

  results = _metric_and_region_loop(forecast, truth, eval_config)

  logging.info(f'Logging Evaluation complete:\n{results}')

  output_path = _get_output_path(data_config, eval_name, 'netcdf')
  _to_netcdf(results, output_path)
  logging.info(f'Logging Saved results to {output_path}')


def evaluate_in_memory(
    data_config: config.Data,
    eval_configs: dict[str, config.Eval],
) -> None:
  """Run evaluation in memory.

  Will save a separate results NetCDF file for each config.Eval.
  An example for a results dataset with the respective dimensions is given
  below. Note that region and level are optional.

  ```
  <xarray.Dataset>
  Dimensions:              (lead_time: 21, region: 3, level: 3, metric: 2)
  Coordinates:
    * lead_time            (lead_time) timedelta64[ns] 0 days 00:00:00 ...
    * region               (region) object 'global' 'tropics' 'extra-tropics'
    * level                (level) int32 500 700 850
    * metric               (metric) object 'rmse' 'acc'
  Data variables:
      geopotential         (metric, region, lead_time, level) float64 ...
      2m_temperature       (metric, region, lead_time) float64 0.6337 ...
  ```

  Args:
    data_config: config.Data instance.
    eval_configs: Dictionary of config.Eval instances.
  """
  for eval_name, eval_config in eval_configs.items():
    _evaluate_all_metrics(eval_name, eval_config, data_config)


@dataclasses.dataclass
class _SaveOutputs(beam.PTransform):
  """Save outputs to Zarr or netCDF."""

  eval_name: str
  data_config: config.Data
  output_format: str
  num_threads: Optional[int] = None

  def _write_netcdf(self, datasets: list[xr.Dataset]) -> xr.Dataset:
    combined = xr.combine_by_coords(datasets)
    output_path = _get_output_path(
        self.data_config, self.eval_name, self.output_format
    )
    _to_netcdf(combined, output_path)  # pytype: disable=bad-return-type

  def expand(self, pcoll: beam.PCollection) -> beam.PCollection:
    if self.output_format == 'netcdf':
      return (
          pcoll
          | 'DropKey' >> beam.MapTuple(lambda k, v: v)
          | beam.combiners.ToList()
          | beam.Map(self._write_netcdf)
      )
    elif self.output_format == 'zarr':
      output_path = _get_output_path(
          self.data_config, self.eval_name, self.output_format
      )
      return pcoll | xbeam.ChunksToZarr(
          output_path, num_threads=self.num_threads
      )
    else:
      raise ValueError(f'unrecogonized data format: {self.output_format}')


@dataclasses.dataclass
class _EvaluateAllMetrics(beam.PTransform):
  """Evaluate a set of eval metrics using a Beam pipeline.

  Attributes:
    eval_name: Name of evaluation.
    eval_config: config.Eval instance.
    data_config: config.Data instance.
    input_chunks: Chunks to use for input files.
    fanout: Fanout parameter for Beam combiners.
  """

  eval_name: str
  eval_config: config.Eval
  data_config: config.Data
  input_chunks: abc.Mapping[str, int]
  fanout: Optional[int] = None
  num_threads: Optional[int] = None

  def _evaluate_chunk(
      self,
      key: xbeam.Key,
      forecast_and_truth: list[xr.Dataset],
  ) -> tuple[xbeam.Key, xr.Dataset]:
    forecast, truth = forecast_and_truth
    logging.info(f'Logging _evaluate_chunk Key: {key}')
    results = _metric_and_region_loop(
        forecast, truth, self.eval_config, compute_chunk=True
    )
    dropped_dims = [dim for dim in key.offsets if dim not in results.dims]
    result_key = key.with_offsets(**{dim: None for dim in dropped_dims})
    return result_key, results

  def _sel_corresponding_truth_chunk(
      self,
      key: xbeam.Key,
      forecast_chunk: xr.Dataset,
      truth: Optional[xr.Dataset] = None,
  ) -> tuple[xbeam.Key, tuple[xr.Dataset, xr.Dataset]]:
    if truth is None:
      raise ValueError('`truth` must not be `None`')
    non_time_chunks = set(forecast_chunk.dims).intersection(
        set(self.input_chunks) - {'init_time', 'lead_time'}
    )
    truth_chunk = truth.sel(
        {'time': forecast_chunk.valid_time}
        | {k: forecast_chunk[k] for k in non_time_chunks}
    ).compute()
    return key, (forecast_chunk, truth_chunk)

  def _climatology_like_forecast_chunk(
      self,
      key: xbeam.Key,
      chunks: tuple[xr.Dataset, xr.Dataset],
      climatology: Optional[xr.Dataset] = None,
      variables: Optional[list[str]] = None,
  ) -> tuple[xbeam.Key, tuple[xr.Dataset, xr.Dataset]]:
    if climatology is None:
      climatology = xr.Dataset()
    if variables is None:
      variables = list()
    forecast_chunk, truth_chunk = chunks
    # Load the data, using a separate thread for each variable
    num_threads = len(variables)
    time_dim = 'valid_time' if self.data_config.by_init else 'time'
    time_selection = dict(dayofyear=forecast_chunk[time_dim].dt.dayofyear)
    if 'hour' in set(climatology.coords):
      time_selection['hour'] = forecast_chunk[time_dim].dt.hour
    try:
      climatology_chunk = climatology[variables]
    except KeyError:
      clim_var_dict = {variable + '_mean': variable for variable in variables}
      climatology_chunk = climatology[list(clim_var_dict.keys())].rename(
          clim_var_dict
      )

    climatology_chunk = (
        climatology_chunk.sel(time_selection)
        .chunk()
        .compute(num_workers=num_threads)
    )
    return key, (climatology_chunk, truth_chunk)

  def _persistence_like_forecast_chunk(
      self,
      key: xbeam.Key,
      chunks: tuple[xr.Dataset, xr.Dataset],
      truth: Optional[xr.Dataset] = None,
      variables: Optional[list[str]] = None,
  ) -> tuple[xbeam.Key, tuple[xr.Dataset, xr.Dataset]]:
    if truth is None:
      raise ValueError('`truth` must not be `None`')
    if variables is None:
      variables = list()
    forecast_chunk, truth_chunk = chunks
    num_threads = len(variables)
    if self.data_config.by_init:
      persistence_chunk = truth.sel(time=forecast_chunk.init_time).compute(
          num_workers=num_threads
      )
      persistence_chunk = persistence_chunk.expand_dims(
          lead_time=forecast_chunk.lead_time
      ).assign_coords({'valid_time': forecast_chunk.valid_time})
    else:
      raise NotImplementedError(
          'Persistence not compatible with by-valid format.'
      )
    return key, (persistence_chunk, truth_chunk)

  def _evaluate(
      self,
      forecast: xr.Dataset,
      truth: xr.Dataset,
      climatology: xr.Dataset,
  ) -> beam.PCollection:
    variables = []
    if (
        self.eval_config.evaluate_climatology
        or self.eval_config.evaluate_probabilistic_climatology
        or self.eval_config.evaluate_persistence
    ):
      variables = list(forecast.keys())
      forecast = forecast.drop(variables)

    if self.data_config.by_init:
      forecast_pipeline = xbeam.DatasetToChunks(
          forecast,
          self.input_chunks,
          split_vars=False,
          num_threads=self.num_threads,
      ) | beam.MapTuple(self._sel_corresponding_truth_chunk, truth=truth)
    else:
      forecast_pipeline = xbeam.DatasetToChunks(
          [forecast, truth],
          self.input_chunks,
          split_vars=False,
          num_threads=self.num_threads,
      )

    if self.eval_config.evaluate_climatology:
      forecast_pipeline |= beam.MapTuple(
          self._climatology_like_forecast_chunk,
          climatology=climatology,
          variables=variables,
      )

    if self.eval_config.evaluate_probabilistic_climatology:
      probabilistic_climatology = utils.make_probabilistic_climatology(
          truth,
          self.eval_config.probabilistic_climatology_start_year,
          self.eval_config.probabilistic_climatology_end_year,
          self.eval_config.probabilistic_climatology_hour_interval,
      )
      forecast_pipeline |= beam.MapTuple(
          self._climatology_like_forecast_chunk,
          climatology=probabilistic_climatology,
          variables=variables,
      )
    elif self.eval_config.evaluate_persistence:
      forecast_pipeline |= beam.MapTuple(
          self._persistence_like_forecast_chunk,
          truth=truth,
          variables=variables,
      )

    forecast_pipeline |= 'EvaluateChunk' >> beam.MapTuple(self._evaluate_chunk)

    if self.eval_config.temporal_mean:
      forecast_pipeline |= 'TemporalMean' >> xbeam.Mean(
          dim='init_time' if self.data_config.by_init else 'time',
          fanout=self.fanout,
          skipna=False,
      )

    return forecast_pipeline

  def expand(self, pcoll: beam.PCollection) -> beam.PCollection:
    forecast, truth, climatology = open_forecast_and_truth_datasets(
        self.data_config, self.eval_config, use_dask=True, chunks=self.input_chunks
    )
    logging.info(
        f'forecast={forecast}, truth={truth}, climatology={climatology}'
    )
    return pcoll | self._evaluate(forecast, truth, climatology)


def evaluate_with_beam(
    data_config: config.Data,
    eval_configs: dict[str, config.Eval],
    *,
    input_chunks: abc.Mapping[str, int],
    runner: str,
    fanout: Optional[int] = None,
    num_threads: Optional[int] = None,
    argv: Optional[list[str]] = None,
) -> None:
  """Run evaluation with a Beam pipeline.

  Will save a separate results NetCDF file for each config.Eval.
  An example for a results dataset with the respective dimensions is given
  below. Note that region and level are optional.

  ```
  <xarray.Dataset>
  Dimensions:              (lead_time: 21, region: 3, level: 3, metric: 2)
  Coordinates:
    * lead_time            (lead_time) timedelta64[ns] 0 days 00:00:00 ...
    * region               (region) object 'global' 'tropics' 'extra-tropics'
    * level                (level) int32 500 700 850
    * metric               (metric) object 'rmse' 'acc'
  Data variables:
      geopotential         (metric, region, lead_time, level) float64 ...
      2m_temperature       (metric, region, lead_time) float64 0.6337 ...
  ```

  Args:
    data_config: config.Data instance.
    eval_configs: Dictionary of config.Eval instances.
    input_chunks: Chunking of input datasets.
    runner: Beam runner.
    fanout: Beam CombineFn fanout.
    num_threads: Number of threads to use for reading/writing data.
    argv: Other arguments to pass into the Beam pipeline.
  """
  with beam.Pipeline(runner=runner, argv=argv) as root:
    for eval_name, eval_config in eval_configs.items():
      logging.info(f'Logging Eval config: {eval_config}')
<<<<<<< HEAD
      _ = (root | f'evaluate_{eval_name}'  >> _EvaluateAllMetrics(eval_name, eval_config, data_config, input_chunks, fanout=fanout)
=======
      _ = (
          root
          | f'evaluate_{eval_name}'
          >> _EvaluateAllMetrics(
              eval_name,
              eval_config,
              data_config,
              input_chunks,
              fanout=fanout,
              num_threads=num_threads,
          )
>>>>>>> 16e01313
          | f'save_{eval_name}'
          >> _SaveOutputs(
              eval_name,
              data_config,
              eval_config.output_format,
              num_threads=num_threads,
          )
      )<|MERGE_RESOLUTION|>--- conflicted
+++ resolved
@@ -304,12 +304,8 @@
     data_config: config.Data,
     eval_config: config.Eval,
     use_dask: bool = False,
-<<<<<<< HEAD
     chunks: abc.Mapping[str, int] = None
 ) -> tuple[xr.Dataset, xr.Dataset, xr.Dataset | None]:
-=======
-) -> tuple[xr.Dataset, xr.Dataset, Union[xr.Dataset, None]]:
->>>>>>> 16e01313
   """Open datasets and select desired slices.
 
   Args:
@@ -781,9 +777,6 @@
   with beam.Pipeline(runner=runner, argv=argv) as root:
     for eval_name, eval_config in eval_configs.items():
       logging.info(f'Logging Eval config: {eval_config}')
-<<<<<<< HEAD
-      _ = (root | f'evaluate_{eval_name}'  >> _EvaluateAllMetrics(eval_name, eval_config, data_config, input_chunks, fanout=fanout)
-=======
       _ = (
           root
           | f'evaluate_{eval_name}'
@@ -795,7 +788,6 @@
               fanout=fanout,
               num_threads=num_threads,
           )
->>>>>>> 16e01313
           | f'save_{eval_name}'
           >> _SaveOutputs(
               eval_name,
